--- conflicted
+++ resolved
@@ -1,4 +1,3 @@
-<<<<<<< HEAD
 # Wasserstein SPN Weight Estimation
 A method that uses a Wasserstein loss to optimize the weights of a stochastic Petri net. This method almost directly optimizes the nets Earth Mover's Stochastic Conformance score.
 
@@ -14,14 +13,10 @@
 3. Run `docker compose build`
 4. Run `docker compose up`
 5. Attach to the notebook. You will find an example notebook how to call the method. **Or:** Attach to the running container. In the `ot_backprop_pnwo` folder, there is a `scripts` folder that illustrates how you can run the method.
-=======
-# wasserstein-spn-weight-estimation
-A method that uses a Wasserstein loss to optimize the weights of a stochastic Petri net. This method almost directly optimizes the nets Earth Mover's Stochastic Conformance score.
 
+## Non-docker setup
 To run the evaluation (evaluation.evaluation_two_phase), you need:
 - Python
 - Numpy
 - Tensorflow
 - PM4Py
-(a better entry point and Dockerfile is under construction).
->>>>>>> 7a8012a5
